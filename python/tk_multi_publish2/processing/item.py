--- conflicted
+++ resolved
@@ -53,12 +53,10 @@
         self._enabled = True
         self._expanded = True
         self._thumbnail_enabled = True
-<<<<<<< HEAD
         # the following var indicats that the current thumbnail overrides the summary one
         self._thumbnail_explicit = False
-=======
+
         self._allows_context_change = True
->>>>>>> 94a42415
 
     def __repr__(self):
         """
