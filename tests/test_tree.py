# Copyright (c) 2018 Shotgun Software Inc.
#
# CONFIDENTIAL AND PROPRIETARY
#
# This work is provided "AS IS" and subject to the Shotgun Pipeline Toolkit
# Source Code License included in this distribution package. See LICENSE.
# By accessing, using, copying or modifying this work you indicate your
# agreement to the Shotgun Pipeline Toolkit Source Code License. All rights
# not expressly granted therein are reserved by Shotgun Software Inc.

import datetime
<<<<<<< HEAD

from unittest.mock import patch
=======
import tempfile
from io import StringIO
from mock import patch
>>>>>>> 4b5901f7

import sgtk
from publish_api_test_base import PublishApiTestBase
from tank_test.tank_test_base import setUpModule  # noqa


class TestPublishTree(PublishApiTestBase):
    def test_unserialized_tree_same_as_serialized(self):
        """
        Make sure that persistence doesn't lose information
        """

        # Population of the tree is made easier through the manager class, so use that

        # Indirectly create tasks, since we can't create them directly without a
        # PublishPluginInstance object.
        self.manager.collect_session()

        # Create some items that will modify
        tree = self.manager.tree
        # Make sure we are working with a clean tree.
        item = tree.root_item.create_item("item.a", "Item A", "Item A")
        child = item.create_item("item.b", "Item B", "Item B")

        # Touch every property of an item.
        self._set_item(
            item, True, "Description 1", "/a/b/c.png", "/d/e/f.png", "local", "global"
        )
        self._set_item(
            child,
            False,
            "Description 2",
            "/g/h/i.png",
            "/j/k/l.png",
            "local2",
            "global2",
        )

        fd, temp_file_path = tempfile.mkstemp()
        before_load = self.manager.tree.to_dict()
        self.manager.save(temp_file_path)
        self.manager.load(temp_file_path)
        after_load = self.manager.tree.to_dict()

        self.maxDiff = None
        self.assertEqual(before_load, after_load)

    def test_unserializable_tree(self):
        """
        Tests that if you store an unserializable object on an item, it will fail with a
        "is not JSON serializable" TypeError.
        """

        # Create some items that will modify
        tree = self.manager.tree

        item = tree.root_item.create_item("item.a", "Item A", "Item A")
        # Store a set object as this can't be serialized.
        item.properties["set"] = set()

        # Check that we get the error we expect.
        with self.assertRaisesRegex(TypeError, "set is not JSON serializable"):
            tree.save(StringIO())

    def test_serialize_tree_with_datetime_property(self):
        """
        Ensures we can save a tree when an item property is a datetime.datetime object
        """

        # Create some items that will modify
        tree = self.manager.tree

        item = tree.root_item.create_item("item.a", "Item A", "Item A")
        item.properties["datetime"] = datetime.datetime.now()

        fd, temp_file_path = tempfile.mkstemp()

        # Save and reload the publish tree to check that the datetime property is correctly handled
        tree.save_file(temp_file_path)
        new_tree = tree.load_file(temp_file_path)
        new_item = next(new_tree.root_item.children)

        self.assertEqual(type(new_item.properties.datetime), datetime.datetime)
        self.assertNotEqual(type(new_item.properties.datetime), datetime.date)

    def test_serialize_tree_with_date_property(self):
        """
        Ensures we can save a tree when an item property is a datetime.date object
        """

        # Create some items that will modify
        tree = self.manager.tree

        item = tree.root_item.create_item("item.a", "Item A", "Item A")
        item.properties["datetime"] = datetime.date.today()

        fd, temp_file_path = tempfile.mkstemp()

        # Save and reload the publish tree to check that the datetime property is correctly handled
        tree.save_file(temp_file_path)
        new_tree = tree.load_file(temp_file_path)
        new_item = next(new_tree.root_item.children)

        self.assertEqual(type(new_item.properties.datetime), datetime.date)
        self.assertNotEqual(type(new_item.properties.datetime), datetime.datetime)

    def test_bad_document_version(self):
        """
        Ensures we can't reload documents from an incorrect version.
        """
        with self.assertRaisesRegex(sgtk.TankError, "<missing version>"):
            self.PublishTree.from_dict({})

        bad_version = 99999999
        with self.assertRaisesRegex(
            sgtk.TankError, r"Unrecognized serialization version \(%s\)" % bad_version
        ):
            self.PublishTree.from_dict({"serialization_version": bad_version})

    def test_pprint(self):
        """
        Ensures pretty printing works.
        """
        self.manager.collect_session()
        self.manager.tree.pprint()

    def test_tree_clearing(self):
        """
        Ensures tree is cleared properly.
        """
        tree = self.manager.tree
        persistent = tree.root_item.create_item("persitent", "persistent", "persistent")
        persistent.persistent = True

        volatile = tree.root_item.create_item("volatile", "volatile", "volatile")
        volatile.persistent = False

        self.assertEqual(len(list(self.manager.tree)), 2)
        tree.clear(clear_persistent=False)
        self.assertEqual(len(list(self.manager.tree)), 1)
        tree.clear(clear_persistent=True)
        self.assertEqual(len(list(self.manager.tree)), 0)

    def test_clear_everything(self):
        """
        Ensures nodes are all properly deleted when calling clear.
        """
        # This test was written to ensure that all nodes are properly cleared the
        # first time we called the method. An old bug had the clear remove one item
        # out of two because we were iterating on the children of the root without
        # making a copy of the list of items to remove first. Rookie mistake. :)
        tree = self.manager.tree
        for _ in range(10):
            persistent = tree.root_item.create_item(
                "persitent", "persistent", "persistent"
            )
            persistent.persistent = True

        tree.clear(clear_persistent=True)
        self.assertEqual(list(self.manager.tree), [])

    def test_root_deletion(self):
        """
        Ensures you can't delete the root.
        """
        with self.assertRaisesRegex(
            sgtk.TankError, "Removing the root item is not allowed."
        ):
            self.manager.tree.remove_item(self.manager.tree.root_item)

    def _set_item(
        self, item, boolean, description, icon_path, thumb_path, local_prop, global_prop
    ):
        item.active = boolean
        item.context_change_allowed = boolean
        item.enabled = boolean
        item.expanded = boolean

        item.thumbnail_enabled = boolean
        item.thumbnail_explicit = boolean

        item.description = description

        item.set_icon_from_path(icon_path)
        item.set_thumbnail_from_path(thumb_path)

        class TestHook(sgtk.Hook):
            def __init__(self):
                self.id = "/path/to/pluign.py"
                item.local_properties["property"] = local_prop

        # Local properties
        TestHook()
        item.properties["property"] = global_prop

    def test_template_in_properties_persistance(self):
        """
        Makes sure Templates can be saved property inside a JSON document.
        """
        # Create a tree item with a template in a property.
        tree = self.manager.tree
        item = tree.root_item.create_item(
            "with_template", "with_template", "with_template"
        )
        item.properties.template = self.tk.templates["shot_root"]

        # Save that tree and reload it.
        fd, temp_file_path = tempfile.mkstemp()
        tree.save_file(temp_file_path)
        new_tree = tree.load_file(temp_file_path)

        # Get the first children of the root item and make sure it has a template
        # property name shot_root.
        new_item = next(new_tree.root_item.children)
        self.assertEqual(new_item.properties.template.name, "shot_root")

        # Make sure an appropriate error is raised if the template is missing.
        with patch.dict(self.tk.templates, clear=True):
            with self.assertRaisesRegex(
                sgtk.TankError, "Template 'shot_root' was not found"
            ):
                new_tree = tree.load_file(temp_file_path)<|MERGE_RESOLUTION|>--- conflicted
+++ resolved
@@ -9,14 +9,9 @@
 # not expressly granted therein are reserved by Shotgun Software Inc.
 
 import datetime
-<<<<<<< HEAD
-
-from unittest.mock import patch
-=======
 import tempfile
 from io import StringIO
-from mock import patch
->>>>>>> 4b5901f7
+from unittest.mock import patch
 
 import sgtk
 from publish_api_test_base import PublishApiTestBase
